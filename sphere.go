package main

import (
	"encoding/json"
	"fmt"
	"image"
	"image/color"
	"image/png"
	"math"
	"os"
	"sync"
	"time"

	"github.com/go-gl/mathgl/mgl64"
	"github.com/schollz/progressbar/v3"

	"github.com/igrega348/sphere_render/lattices"
)

const res = 128
const fov = 45.0
const R = 3.0
<<<<<<< HEAD
const num_images = 100
const flat_field = 0.0

func make_lattice() lattices.Lattice {
	s2 := math.Sqrt(2)
	var struts = []lattices.Strut{
		{P0: mgl64.Vec3{0, 0, 0}, P1: mgl64.Vec3{0.5, 0.5, -1 / s2}, R: 0.1},
		{P0: mgl64.Vec3{0, 0, 0}, P1: mgl64.Vec3{1, 0, 0}, R: 0.1},
		{P0: mgl64.Vec3{0, 0, 0}, P1: mgl64.Vec3{0.5, -0.5, -1 / s2}, R: 0.1},
		{P0: mgl64.Vec3{0, 0, 0}, P1: mgl64.Vec3{0, 1, 0}, R: 0.1},
		{P0: mgl64.Vec3{0, 0, 0}, P1: mgl64.Vec3{-0.5, 0.5, -1 / s2}, R: 0.1},
		{P0: mgl64.Vec3{0, 0, 0}, P1: mgl64.Vec3{0.5, 0.5, 1 / s2}, R: 0.1}}
	nx := 8
	ny := 8
	nz := 8
=======
const rad = 0.1
const num_images = 1
const flat_field = 0.0

func make_lattice() lattices.Lattice {
	var kelvin_uc = lattices.MakeKelvin(rad)
	var struts = kelvin_uc.Struts
	nx := 4
	ny := 4
	nz := 4
>>>>>>> b5a78d71
	scaler := 1.0 / float64(max(nx, ny, nz))
	dx := mgl64.Vec3{1, 0, 0}
	dy := mgl64.Vec3{0, 1, 0}
	dz := mgl64.Vec3{0, 0, 1}
	var tess = make([]lattices.Strut, nx*ny*nz*len(struts))
	for i := 0; i < nx; i++ {
		for j := 0; j < ny; j++ {
			for k := 0; k < nz; k++ {
				for i_s := 0; i_s < len(struts); i_s++ {
					tess[(i*ny*nz+j*nz+k)*len(struts)+i_s] = lattices.Strut{
<<<<<<< HEAD
						P0: struts[i_s].P0.Add(dx.Mul(float64(i)).Add(dy.Mul(float64(j)).Add(dz.Mul(float64(k))))).Mul(scaler).Sub(mgl64.Vec3{0.6, 0.6, 0.25}),
						P1: struts[i_s].P1.Add(dx.Mul(float64(i)).Add(dy.Mul(float64(j)).Add(dz.Mul(float64(k))))).Mul(scaler).Sub(mgl64.Vec3{0.6, 0.6, 0.25}),
=======
						P0: struts[i_s].P0.Add(dx.Mul(float64(i)).Add(dy.Mul(float64(j)).Add(dz.Mul(float64(k))))).Mul(scaler).Sub(mgl64.Vec3{0.5, 0.5, 0.5}),
						P1: struts[i_s].P1.Add(dx.Mul(float64(i)).Add(dy.Mul(float64(j)).Add(dz.Mul(float64(k))))).Mul(scaler).Sub(mgl64.Vec3{0.5, 0.5, 0.5}),
>>>>>>> b5a78d71
						R:  struts[i_s].R * scaler}
				}
			}
		}
	}
	return lattices.Lattice{Struts: tess}
}

//	var struts = []lattices.Strut{
//		lattices.Strut{P0: mgl64.Vec3{-0.5, -0.5, -0.5}, P1: mgl64.Vec3{-0.5, -0.5, 0.5}, R: 0.1},
//		lattices.Strut{P0: mgl64.Vec3{0.5, -0.5, -0.5}, P1: mgl64.Vec3{0.5, -0.5, 0.5}, R: 0.1},
//		lattices.Strut{P0: mgl64.Vec3{0.5, 0.5, -0.5}, P1: mgl64.Vec3{0.5, 0.5, 0.5}, R: 0.1},
//		lattices.Strut{P0: mgl64.Vec3{-0.5, 0.5, -0.5}, P1: mgl64.Vec3{-0.5, 0.5, 0.5}, R: 0.1}}
//
// var lat = lattices.Lattice{Struts: struts}
var lat = make_lattice()

func density(x, y, z float64) float64 {

	// struts := make([]lattices.Strut, 4)
	// struts[0] = lattices.Strut{P0: mgl64.Vec3{-0.5, -0.5, -0.5}, P1: mgl64.Vec3{-0.5, -0.5, 0.5}, R: 0.1}
	// struts[1] = lattices.Strut{P0: mgl64.Vec3{0.5, -0.5, -0.5}, P1: mgl64.Vec3{0.5, -0.5, 0.5}, R: 0.1}
	// struts[2] = lattices.Strut{P0: mgl64.Vec3{0.5, 0.5, -0.5}, P1: mgl64.Vec3{0.5, 0.5, 0.5}, R: 0.1}
	// struts[3] = lattices.Strut{P0: mgl64.Vec3{-0.5, 0.5, -0.5}, P1: mgl64.Vec3{-0.5, 0.5, 0.5}, R: 0.1}
	// lat := lattices.Lattice{Struts: struts}
	return lat.Density(x, y, z)
	// points := make([]mgl64.Vec2, 4)
	// points[0] = mgl64.Vec2{-0.5, -0.5}
	// points[1] = mgl64.Vec2{0.5, -0.5}
	// points[2] = mgl64.Vec2{0.5, 0.5}
	// points[3] = mgl64.Vec2{-0.5, 0.5}
	// if z < -0.5 || z > 0.5 {
	// 	return 0.0
	// }
	// for i := 0; i < 4; i++ {
	// 	r := mgl64.Vec2{x - points[i][0], y - points[i][1]}
	// 	if r.Len() < 0.1 {
	// 		return 1.0
	// 	}
	// }
	// return 0.0
}

// func density(x, y, z float64) float64 {
// 	x0, y0, z0 := 0.0, 0.0, 0.0
// 	x = x - x0
// 	y = y - y0
// 	z = z - z0
// 	// sphere
// 	r := math.Sqrt((x * x) + (y * y) + (z * z))
// 	if r < 0.25 {
// 		return 0.0
// 	} else if r < 0.75 {
// 		return 1.0
// 	} else {
// 		return 0
// 	}
// 	// cube
// 	// if x < 0.5 && x > -0.5 && y < 0.5 && y > -0.5 && z < 0.5 && z > -0.5 {
// 	// 	return 0.01
// 	// } else {
// 	// 	return 0
// 	// }
// 	// cube with a spherical hole
// 	// r := math.Sqrt((x*x + y*y + z*z))
// 	// if r < 0.25 {
// 	// 	return 0.0
// 	// }
// 	// if x < 0.5 && x > -0.5 && y < 0.5 && y > -0.5 && z < 0.5 && z > -0.5 {
// 	// 	return 1.0
// 	// }
// 	// return 0
// 	// sphere with a cubic hole
// 	// r := math.Sqrt((x*x + y*y + z*z))
// 	// if math.Abs(x) < 0.25 && math.Abs(y) < 0.25 && math.Abs(z) < 0.25 {
// 	// 	return 0.0
// 	// } else if r < 0.5 {
// 	// 	return 1.0
// 	// } else {
// 	// 	return 0.0
// 	// }
// }

func integrate_along_ray(origin, direction mgl64.Vec3, ds, smin, smax float64) float64 {
	// normalize components of the ray
	direction = direction.Normalize()
	// integrate
	T := flat_field
	for s := smin; s < smax; s += ds {
		x := origin[0] + direction[0]*s
		y := origin[1] + direction[1]*s
		z := origin[2] + direction[2]*s
		// T += lat.Density(x, y, z) * ds
		T += density(x, y, z) * ds
	}
	return math.Exp(-T)
}

func computePixel(img *[res][res]float64, i, j int, origin, direction mgl64.Vec3, ds, smin, smax float64, wg *sync.WaitGroup) {
	defer wg.Done()
	img[i][j] = integrate_along_ray(origin, direction, ds, smin, smax)
}

func timer() func() {
	start := time.Now()
	return func() {
		fmt.Println(time.Since(start))
	}
}

type OneParam struct {
	FilePath        string      `json:"file_path"`
	TransformMatrix [][]float64 `json:"transform_matrix"`
}
type TransformParams struct {
	CameraAngle float64    `json:"camera_angle_x"`
	FL_X        float64    `json:"fl_x"`
	FL_Y        float64    `json:"fl_y"`
	W           float64    `json:"w"`
	H           float64    `json:"h"`
	CX          float64    `json:"cx"`
	CY          float64    `json:"cy"`
	Frames      []OneParam `json:"frames"`
}

func main() {
	defer timer()()
	var img [res][res]float64

	transform_params := TransformParams{
		CameraAngle: fov * math.Pi / 180.0,
		W:           res,
		H:           res,
		CX:          res / 2.0,
		CY:          res / 2.0,
		Frames:      []OneParam{},
	}
	// create a progress bar
	bar := progressbar.Default(int64(num_images))
	for i_img := 0; i_img < num_images; i_img++ {
		dth := 360.0 / num_images
		var th, phi float64
		// if i_img < 4 {
		// 	th = 90.0*float64(i_img%4) + 45.0
		// 	phi = math.Pi / 2.0
		// } else if i_img < 6 {
		// 	th = 0
		// 	if i_img == 4 {
		// 		phi = 0.0001
		// 	} else {
		// 		phi = math.Pi
		// 	}
		// } else {
		// 	th = rand.Float64() * 360.0
		// 	phi = rand.Float64() * math.Pi
		// }

		th = float64(i_img) * dth
		phi = math.Pi / 2.0
		bar.Add(1)
		// zero out img
		for i := 0; i < res; i++ {
			for j := 0; j < res; j++ {
				img[i][j] = 0
			}
		}

		// angle from vertical
		// phi := 90.0 * math.Pi / 180.0
		// z := rand.Float64()*2 - 1
		// phi := math.Acos(z)
		// spiral trajectory
		// z := 0.99 - 1.98*float64(i_img)/float64(num_images-1)
		// phi := math.Acos(z)

		origin := mgl64.Vec3{R * math.Cos(mgl64.DegToRad(float64(th))) * math.Sin(phi), R * math.Sin(mgl64.DegToRad(float64(th))) * math.Sin(phi), math.Cos(phi) * R}
		center := mgl64.Vec3{0, 0, 0}
		up := mgl64.Vec3{0, 0, 1}
		camera := mgl64.LookAtV(origin, center, up)
		// try to use the matrix to transform coordinates from camera space to world space
		camera = camera.Inv()

		rows := make([][]float64, 4)
		for i := 0; i < 4; i++ {
			rows[i] = make([]float64, 4)
			for j := 0; j < 4; j++ {
				rows[i][j] = camera.At(i, j)
			}
		}

		var wg sync.WaitGroup
		f := 1 / math.Tan(mgl64.DegToRad(fov/2))
		transform_params.FL_X = f * res / 2.0
		transform_params.FL_Y = f * res / 2.0
		for i := 0; i < res; i++ {
			for j := 0; j < res; j++ {
				wg.Add(1)
				vx := mgl64.Vec3{float64(i)/(res/2) - 1, float64(j)/(res/2) - 1, -f}
				vx = mgl64.TransformCoordinate(vx, camera)
				go computePixel(&img, i, j, origin, vx.Sub(origin), 0.001, R-1.0, R+1.0, &wg)
			}
		}
		wg.Wait()

		myImage := image.NewRGBA(image.Rect(0, 0, res, res))
		for i := 0; i < res; i++ {
			for j := 0; j < res; j++ {
				val := img[i][j]
				c := color.RGBA64{uint16(val * 0xffff), uint16(val * 0xffff), uint16(val * 0xffff), 0xffff}
				// var c color.RGBA64
				// if val == 1 {
				// 	c = color.RGBA64{0, 0, 0, 0x0000}
				// } else {
				// 	c = color.RGBA64{uint16(val * 0xffff), uint16(val * 0xffff), uint16(val * 0xffff), 0xffff}
				// }
				myImage.SetRGBA64(i, j, c)
			}
		}
		// Save to out.png
		filename := fmt.Sprintf("pics2/out%d.png", i_img)
		out, err := os.Create(filename)
		if err != nil {
			panic(err)
		}
		png.Encode(out, myImage)
		out.Close()

		transform_params.Frames = append(transform_params.Frames, OneParam{FilePath: filename, TransformMatrix: rows})
	}

	// Optionally, write JSON data to a file
	file, err := os.Create("transforms2.json")
	if err != nil {
		fmt.Println("Error creating file:", err)
		return
	}
	defer file.Close()

	jsonData, err := json.MarshalIndent(transform_params, "", "  ")
	_, err = file.Write(jsonData)
}<|MERGE_RESOLUTION|>--- conflicted
+++ resolved
@@ -20,23 +20,6 @@
 const res = 128
 const fov = 45.0
 const R = 3.0
-<<<<<<< HEAD
-const num_images = 100
-const flat_field = 0.0
-
-func make_lattice() lattices.Lattice {
-	s2 := math.Sqrt(2)
-	var struts = []lattices.Strut{
-		{P0: mgl64.Vec3{0, 0, 0}, P1: mgl64.Vec3{0.5, 0.5, -1 / s2}, R: 0.1},
-		{P0: mgl64.Vec3{0, 0, 0}, P1: mgl64.Vec3{1, 0, 0}, R: 0.1},
-		{P0: mgl64.Vec3{0, 0, 0}, P1: mgl64.Vec3{0.5, -0.5, -1 / s2}, R: 0.1},
-		{P0: mgl64.Vec3{0, 0, 0}, P1: mgl64.Vec3{0, 1, 0}, R: 0.1},
-		{P0: mgl64.Vec3{0, 0, 0}, P1: mgl64.Vec3{-0.5, 0.5, -1 / s2}, R: 0.1},
-		{P0: mgl64.Vec3{0, 0, 0}, P1: mgl64.Vec3{0.5, 0.5, 1 / s2}, R: 0.1}}
-	nx := 8
-	ny := 8
-	nz := 8
-=======
 const rad = 0.1
 const num_images = 1
 const flat_field = 0.0
@@ -47,7 +30,6 @@
 	nx := 4
 	ny := 4
 	nz := 4
->>>>>>> b5a78d71
 	scaler := 1.0 / float64(max(nx, ny, nz))
 	dx := mgl64.Vec3{1, 0, 0}
 	dy := mgl64.Vec3{0, 1, 0}
@@ -58,13 +40,8 @@
 			for k := 0; k < nz; k++ {
 				for i_s := 0; i_s < len(struts); i_s++ {
 					tess[(i*ny*nz+j*nz+k)*len(struts)+i_s] = lattices.Strut{
-<<<<<<< HEAD
-						P0: struts[i_s].P0.Add(dx.Mul(float64(i)).Add(dy.Mul(float64(j)).Add(dz.Mul(float64(k))))).Mul(scaler).Sub(mgl64.Vec3{0.6, 0.6, 0.25}),
-						P1: struts[i_s].P1.Add(dx.Mul(float64(i)).Add(dy.Mul(float64(j)).Add(dz.Mul(float64(k))))).Mul(scaler).Sub(mgl64.Vec3{0.6, 0.6, 0.25}),
-=======
 						P0: struts[i_s].P0.Add(dx.Mul(float64(i)).Add(dy.Mul(float64(j)).Add(dz.Mul(float64(k))))).Mul(scaler).Sub(mgl64.Vec3{0.5, 0.5, 0.5}),
 						P1: struts[i_s].P1.Add(dx.Mul(float64(i)).Add(dy.Mul(float64(j)).Add(dz.Mul(float64(k))))).Mul(scaler).Sub(mgl64.Vec3{0.5, 0.5, 0.5}),
->>>>>>> b5a78d71
 						R:  struts[i_s].R * scaler}
 				}
 			}
@@ -284,7 +261,7 @@
 			}
 		}
 		// Save to out.png
-		filename := fmt.Sprintf("pics2/out%d.png", i_img)
+		filename := fmt.Sprintf("pics/out%d.png", i_img)
 		out, err := os.Create(filename)
 		if err != nil {
 			panic(err)
@@ -296,7 +273,7 @@
 	}
 
 	// Optionally, write JSON data to a file
-	file, err := os.Create("transforms2.json")
+	file, err := os.Create("transforms.json")
 	if err != nil {
 		fmt.Println("Error creating file:", err)
 		return
