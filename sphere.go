package main

import (
	"encoding/json"
	"fmt"
	"image"
	"image/color"
	"image/png"
	"math"
	"os"
	"sync"
	"time"

	"github.com/go-gl/mathgl/mgl64"
	"gopkg.in/yaml.v3"

	"github.com/igrega348/sphere_render/objects"
)

const res = 128
const fov = 45.0
const R = 5.0
const num_images = 1
const flat_field = 0.0

// func make_object() objects.Lattice {
// 	var kelvin_uc = objects.MakeKelvin(0.075, 0.8)
// 	// return kelvin_uc.Tesselate(4, 4, 4)
// 	return kelvin_uc
// }

func load_object() objects.Lattice {
	fn := "lattice.yaml"
	data, err := os.ReadFile(fn)
	if err != nil {
		fmt.Println("Error reading file:", err)
	}
	out := map[string]interface{}{}
	err = yaml.Unmarshal(data, &out)
	if err != nil {
		fmt.Println("Error unmarshalling YAML to map", err)
	}
	lat := objects.Lattice{}
	err = lat.FromYAML(out)
	if err != nil {
		fmt.Println("Error converting to lattice:", err)
	}
	if out["tessellate"] != nil {
		nx := out["tessellate"].([]interface{})[0].(int)
		ny := out["tessellate"].([]interface{})[1].(int)
		nz := out["tessellate"].([]interface{})[2].(int)
		lat = lat.Tesselate(nx, ny, nz)
	}
	fmt.Println("Lattice loaded")
	return lat
}

// func load_object() objects.ObjectCollection {
// 	fn := "pillars.yaml"
// 	data, err := os.ReadFile(fn)
// 	if err != nil {
// 		fmt.Println("Error reading file:", err)
// 	}

// 	out := map[string]interface{}{}
// 	err = yaml.Unmarshal(data, &out)
// 	if err != nil {
// 		fmt.Println("Error unmarshalling YAML:", err)
// 	}
// 	balls := objects.ObjectCollection{}
// 	err = balls.FromYAML(out)
// 	if err != nil {
// 		fmt.Println("Error converting to object collection:", err)
// 	}
// 	return balls
// }

// func make_object() objects.ObjectCollection {
// 	return objects.ObjectCollection{
// 		Objects: []objects.Object{
// 			&objects.Cube{Center: mgl64.Vec3{0, 0, 0}, Side: 1.0, Rho: 1.0},
// 			&objects.Sphere{Center: mgl64.Vec3{0, 0, 0}, Radius: 0.25, Rho: -1.0},
// 		},
// 	}
// }

var lat = load_object()

func deform(x, y, z float64) (float64, float64, float64) {
	// Try Gaussian displacement field
	A := 0.05
	sigma := 0.2
	y = y - A*math.Exp(-(x*x+y*y+z*z)/(2*sigma*sigma))
	return x, y, z
}

func density(x, y, z float64) float64 {
	// x, y, z = deform(x, y, z)
	// return lat.Density(x, y, z)
	return lat.Density(x, y, z)
	// r_2 := x*x + y*y + z*z // sphere centered at origin
	// if r_2 < 0.25 {
	// 	return 1.0
	// } else {
	// 	return 0.0
	// }
}

func integrate_along_ray(origin, direction mgl64.Vec3, ds, smin, smax float64) float64 {
	// normalize components of the ray
	direction = direction.Normalize()
	// integrate
	T := flat_field
	for s := smin; s < smax; s += ds {
		x := origin[0] + direction[0]*s
		y := origin[1] + direction[1]*s
		z := origin[2] + direction[2]*s
		T += density(x, y, z) * ds
	}
	return math.Exp(-T)
}

func integrate_hierarchical(origin, direction mgl64.Vec3, DS, smin, smax float64) float64 {
	// normalize components of the ray
	direction = direction.Normalize()
	// integrate using sliding window
	right := smin + DS
	left := smin
	ds := DS / 25.0
	prev_rho := 0.0
	T := flat_field
	for right <= smax {
		x := origin[0] + direction[0]*right
		y := origin[1] + direction[1]*right
		z := origin[2] + direction[2]*right
		rho := density(x, y, z)
		if (rho == 0) != (prev_rho == 0) { // rho changed between left and right
			left += ds
			for left < right {
				x := origin[0] + direction[0]*left
				y := origin[1] + direction[1]*left
				z := origin[2] + direction[2]*left
				T += density(x, y, z) * ds
				left += ds
			}
			T += rho * ds // reuse rho from right
		} else {
			T += rho * DS
		}
		prev_rho = rho
		left = right
		right += DS
	}
	return math.Exp(-T)
}

func computePixel(img *[res][res]float64, i, j int, origin, direction mgl64.Vec3, ds, smin, smax float64, wg *sync.WaitGroup) {
	defer wg.Done()
	// img[i][j] = integrate_along_ray(origin, direction, ds, smin, smax)
	img[i][j] = integrate_hierarchical(origin, direction, ds, smin, smax)
}

func timer() func() {
	start := time.Now()
	return func() {
		fmt.Println(time.Since(start))
	}
}

type OneParam struct {
	FilePath        string      `json:"file_path"`
	TransformMatrix [][]float64 `json:"transform_matrix"`
}
type TransformParams struct {
	CameraAngle float64    `json:"camera_angle_x"`
	FL_X        float64    `json:"fl_x"`
	FL_Y        float64    `json:"fl_y"`
	W           float64    `json:"w"`
	H           float64    `json:"h"`
	CX          float64    `json:"cx"`
	CY          float64    `json:"cy"`
	Frames      []OneParam `json:"frames"`
}

func main() {
	defer timer()()
<<<<<<< HEAD

	fileName := fmt.Sprintf("job_%s.log", os.Getenv("JOB_ID"))
	// open log file
	logFile, err := os.OpenFile(fileName, os.O_CREATE, 0644)
	if err != nil {
		fmt.Println("Could not open file for logging")
	}
	defer logFile.Close()

	// redirect all the output to file
	wrt := io.MultiWriter(os.Stdout, logFile)
=======
	wrt := os.Stdout
>>>>>>> cc25459f

	var img [res][res]float64

	transform_params := TransformParams{
		CameraAngle: fov * math.Pi / 180.0,
		W:           res,
		H:           res,
		CX:          res / 2.0,
		CY:          res / 2.0,
		Frames:      []OneParam{},
	}
	min_val, max_val := 1.0, 0.0

	// Progress indicator
	wrt.Write([]byte("Rendering images...\n"))
	s := fmt.Sprintf("%7s%53s%6s\n", "Image", "Progress", "ETA")
	wrt.Write([]byte(s))
	pix_step := res * res / 50
	t0 := time.Now()

	for i_img := 0; i_img < num_images; i_img++ {
		s = fmt.Sprintf("%3d/%3d [", i_img+1, num_images)
		wrt.Write([]byte(s))

		dth := 360.0 / num_images
		var th, phi float64

		th = float64(i_img) * dth
		phi = math.Pi / 2.0

		// zero out img
		for i := 0; i < res; i++ {
			for j := 0; j < res; j++ {
				img[i][j] = 0
			}
		}

		origin := mgl64.Vec3{R * math.Cos(mgl64.DegToRad(float64(th))) * math.Sin(phi), R * math.Sin(mgl64.DegToRad(float64(th))) * math.Sin(phi), math.Cos(phi) * R}
		center := mgl64.Vec3{0, 0, 0}
		up := mgl64.Vec3{0, 0, 1}
		camera := mgl64.LookAtV(origin, center, up)
		// try to use the matrix to transform coordinates from camera space to world space
		camera = camera.Inv()

		rows := make([][]float64, 4)
		for i := 0; i < 4; i++ {
			rows[i] = make([]float64, 4)
			for j := 0; j < 4; j++ {
				rows[i][j] = camera.At(i, j)
			}
		}

		var wg sync.WaitGroup
		f := 1 / math.Tan(mgl64.DegToRad(fov/2))
		transform_params.FL_X = f * res / 2.0
		transform_params.FL_Y = f * res / 2.0
		for i := 0; i < res; i++ {
			for j := 0; j < res; j++ {
				wg.Add(1)
				vx := mgl64.Vec3{float64(i)/(res/2) - 1, float64(j)/(res/2) - 1, -f}
				vx = mgl64.TransformCoordinate(vx, camera)
				go computePixel(&img, i, j, origin, vx.Sub(origin), 0.005, R-1.0, R+1.0, &wg)
				if (i*res+j)%(pix_step) == 0 {
					// fmt.Printf(".")
					wrt.Write([]byte("."))
					// os.Stdout.Write([]byte("."))
				}
			}
		}
		wg.Wait()

		// progress indicator
		eta := time.Since(t0) * time.Duration(num_images-i_img-1) / time.Duration(i_img+1)
		s = fmt.Sprintf("] %02d:%02d\n", int(eta.Minutes())%60, int(eta.Seconds())%60)
		wrt.Write([]byte(s))

		myImage := image.NewRGBA(image.Rect(0, 0, res, res))
		for i := 0; i < res; i++ {
			for j := 0; j < res; j++ {
				val := img[i][j]
				c := color.RGBA64{uint16(val * 0xffff), uint16(val * 0xffff), uint16(val * 0xffff), 0xffff}
				myImage.SetRGBA64(i, j, c)
				if val < min_val {
					min_val = val
				}
				if val > max_val {
					max_val = val
				}
			}
		}
		if i_img == 0 || i_img == num_images-1 {
			s = fmt.Sprint("Min value: ", min_val, " Max value: ", max_val, "\n")
			wrt.Write([]byte(s))
		}
		// Save to out.png
		filename := fmt.Sprintf("pics/out%03d.png", i_img)
		out, err := os.Create(filename)
		if err != nil {
			panic(err)
		}
		png.Encode(out, myImage)
		out.Close()

		transform_params.Frames = append(transform_params.Frames, OneParam{FilePath: filename, TransformMatrix: rows})
	}

	// fmt.Println("Min value:", min_val, "Max value:", max_val)

	// Optionally, write JSON data to a file
	file, err := os.Create("transforms.json")
	if err != nil {
		fmt.Println("Error creating file:", err)
		return
	}
	defer file.Close()

	jsonData, err := json.MarshalIndent(transform_params, "", "  ")
	if err != nil {
		fmt.Println("Error marshalling to JSON:", err)
	}
	_, err = file.Write(jsonData)

	if err != nil {
		fmt.Println("Error writing JSON to file:", err)
	}

	// write object to YAML
	data, err := yaml.Marshal(lat.ToYAML())
	if err != nil {
		fmt.Println("Error marshalling to YAML:", err)
	}
	err = os.WriteFile("object.yaml", data, 0644)
	if err != nil {
		fmt.Println("Error writing YAML to file:", err)
	}
}<|MERGE_RESOLUTION|>--- conflicted
+++ resolved
@@ -184,21 +184,7 @@
 
 func main() {
 	defer timer()()
-<<<<<<< HEAD
-
-	fileName := fmt.Sprintf("job_%s.log", os.Getenv("JOB_ID"))
-	// open log file
-	logFile, err := os.OpenFile(fileName, os.O_CREATE, 0644)
-	if err != nil {
-		fmt.Println("Could not open file for logging")
-	}
-	defer logFile.Close()
-
-	// redirect all the output to file
-	wrt := io.MultiWriter(os.Stdout, logFile)
-=======
 	wrt := os.Stdout
->>>>>>> cc25459f
 
 	var img [res][res]float64
 
